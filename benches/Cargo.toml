--- conflicted
+++ resolved
@@ -9,11 +9,7 @@
 anyhow = { worksspace = true }
 async-trait = { workspace = true }
 clap = { workspace = true, features = ["derive"] }
-<<<<<<< HEAD
-criterion = { version = "0.4", features = ["async_tokio", "html_reports"] }
-=======
 criterion = { version = "0.5", features = ["html_reports", "async", "async_tokio"] }
->>>>>>> 078446b2
 ctrlc = "3.2.3"
 ed25519-dalek = "1.0" # TODO: upgrade to 2.0 when it's released, and remove rand below
 ed25519-dalek_old_rand = { package = "rand", version = "0.7.3" }
@@ -29,11 +25,7 @@
 serde_json = { workspace = true }
 serde_yaml = "0.9.13"
 tikv-jemallocator = { workspace = true }
-<<<<<<< HEAD
-tokio = { workspace = true }
-=======
 tokio = { workspace = true, features = ["full"] }
->>>>>>> 078446b2
 
 [[bench]]
 harness = false
@@ -45,11 +37,11 @@
 
 [[bench]]
 harness = false
-<<<<<<< HEAD
 name = "import"
 
 [features]
 default = ["fuel-core/rocksdb"]
-=======
-name = "block_target_gas"
->>>>>>> 078446b2
+
+[[bench]]
+harness = false
+name = "block_target_gas"