--- conflicted
+++ resolved
@@ -176,20 +176,7 @@
             ..
         } = &self;
 
-<<<<<<< HEAD
         get_transactions(range.clone(), params, p2p.clone(), consensus.clone())
-=======
-        get_headers_buffered(range.clone(), params, p2p.clone())
-        .map({
-            let p2p = p2p.clone();
-            let consensus_port = consensus.clone();
-            move |result| {
-                Self::get_block_for_header(result, p2p.clone(), consensus_port.clone())
-            }
-            .instrument(tracing::debug_span!("consensus_and_transactions"))
-            .in_current_span()
-        })
->>>>>>> 76ca4070
         // Request up to `max_get_txns_requests` transactions from the network.
         .buffered(params.max_get_txns_requests)
         // Continue the stream unless an error or none occurs.
