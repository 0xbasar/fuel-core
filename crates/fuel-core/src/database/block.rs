use crate::{
    database::{
        Column,
        Database,
        Error as DatabaseError,
        Result as DatabaseResult,
    },
    state::IterDirection,
};
use fuel_core_storage::{
    not_found,
    tables::{
        FuelBlocks,
        Transactions,
    },
    Error as StorageError,
    Result as StorageResult,
    StorageAsRef,
    StorageInspect,
    StorageMutate,
};
use fuel_core_types::{
    blockchain::{
        block::{
            Block,
            CompressedBlock,
        },
        primitives::{
            BlockHeight,
            BlockId,
        },
    },
    fuel_tx::Bytes32,
    tai64::Tai64,
};
use itertools::Itertools;
use std::{
    borrow::Cow,
    convert::{
        TryFrom,
        TryInto,
    },
};

impl StorageInspect<FuelBlocks> for Database {
    type Error = StorageError;

    fn get(&self, key: &BlockId) -> Result<Option<Cow<CompressedBlock>>, Self::Error> {
        Database::get(self, key.as_slice(), Column::FuelBlocks).map_err(Into::into)
    }

    fn contains_key(&self, key: &BlockId) -> Result<bool, Self::Error> {
        Database::exists(self, key.as_slice(), Column::FuelBlocks).map_err(Into::into)
    }
}

impl StorageMutate<FuelBlocks> for Database {
    fn insert(
        &mut self,
        key: &BlockId,
        value: &CompressedBlock,
    ) -> Result<Option<CompressedBlock>, Self::Error> {
        let _: Option<BlockHeight> = Database::insert(
            self,
            value.header().height().to_be_bytes(),
            Column::FuelBlockIds,
            *key,
        )?;
        Database::insert(self, key.as_slice(), Column::FuelBlocks, value)
            .map_err(Into::into)
    }

    fn remove(&mut self, key: &BlockId) -> Result<Option<CompressedBlock>, Self::Error> {
        let block: Option<CompressedBlock> =
            Database::remove(self, key.as_slice(), Column::FuelBlocks)?;
        if let Some(block) = &block {
            let _: Option<Bytes32> = Database::remove(
                self,
                &block.header().height().to_be_bytes(),
                Column::FuelBlockIds,
            )?;
        }
        Ok(block)
    }
}

impl Database {
    pub fn latest_height(&self) -> DatabaseResult<Option<BlockHeight>> {
        let id = self.ids_of_latest_block()?;
        // if no blocks, check if chain was configured with a base height
        let id = match id {
            Some((id, _)) => Some(id),
            None => self.get_starting_chain_height()?,
        };

        Ok(id)
    }

    /// Get the current block at the head of the chain.
    pub fn get_current_block(&self) -> StorageResult<Option<Cow<CompressedBlock>>> {
        let block_ids = self.ids_of_latest_block()?;
        match block_ids {
            Some((_, id)) => Ok(StorageAsRef::storage::<FuelBlocks>(self).get(&id)?),
            None => Ok(None),
        }
    }

<<<<<<< HEAD
    pub fn block_time(&self, height: u32) -> StorageResult<Tai64> {
        let id = self
            .get_block_id(height.into().as_ref())?
            .unwrap_or_default();
=======
    pub fn block_time(&self, height: BlockHeight) -> StorageResult<Tai64> {
        let id = self.get_block_id(height)?.unwrap_or_default();
>>>>>>> 8575ee01
        let block = self
            .storage::<FuelBlocks>()
            .get(&id)?
            .ok_or(not_found!(FuelBlocks))?;
        Ok(block.header().time().to_owned())
    }

<<<<<<< HEAD
    pub fn get_block_id(&self, height: &BlockHeight) -> StorageResult<Option<Bytes32>> {
=======
    pub fn get_block_id(&self, height: BlockHeight) -> StorageResult<Option<BlockId>> {
>>>>>>> 8575ee01
        Database::get(self, &height.to_bytes()[..], Column::FuelBlockIds)
            .map_err(Into::into)
    }

    pub fn all_block_ids(
        &self,
        start: Option<BlockHeight>,
        direction: IterDirection,
    ) -> impl Iterator<Item = DatabaseResult<(BlockHeight, BlockId)>> + '_ {
        let start = start.map(|b| b.to_bytes().to_vec());
        self.iter_all::<Vec<u8>, BlockId>(
            Column::FuelBlockIds,
            None,
            start,
            Some(direction),
        )
        .map(|res| {
            let (height, id) = res?;
            Ok((
                height
                    .try_into()
                    .expect("block height always has correct number of bytes"),
                id,
            ))
        })
    }

    pub fn ids_of_genesis_block(&self) -> DatabaseResult<(BlockHeight, BlockId)> {
        self.iter_all(
            Column::FuelBlockIds,
            None,
            None,
            Some(IterDirection::Forward),
        )
        .next()
        .ok_or(DatabaseError::ChainUninitialized)?
        .map(|(height, id): (Vec<u8>, BlockId)| {
            let bytes = <[u8; 4]>::try_from(height.as_slice())
                .expect("all block heights are stored with the correct amount of bytes");
            (u32::from_be_bytes(bytes).into(), id)
        })
    }

    pub fn ids_of_latest_block(&self) -> DatabaseResult<Option<(BlockHeight, BlockId)>> {
        let ids = self
            .iter_all::<Vec<u8>, BlockId>(
                Column::FuelBlockIds,
                None,
                None,
                Some(IterDirection::Reverse),
            )
            .next()
            .transpose()?
            .map(|(height, block)| {
                // safety: we know that all block heights are stored with the correct amount of bytes
                let bytes = <[u8; 4]>::try_from(height.as_slice()).unwrap();
                (u32::from_be_bytes(bytes).into(), block)
            });

        Ok(ids)
    }

    /// Retrieve the full block and all associated transactions
    pub(crate) fn get_full_block(
        &self,
        block_id: &BlockId,
    ) -> StorageResult<Option<Block>> {
        let db_block = self.storage::<FuelBlocks>().get(block_id)?;
        if let Some(block) = db_block {
            // fetch all the transactions
            // TODO: optimize with multi-key get
            let txs = block
                .transactions()
                .iter()
                .map(|tx_id| {
                    self.storage::<Transactions>()
                        .get(tx_id)
                        .and_then(|tx| tx.ok_or(not_found!(Transactions)))
                        .map(Cow::into_owned)
                })
                .try_collect()?;
            Ok(Some(block.into_owned().uncompress(txs)))
        } else {
            Ok(None)
        }
    }
}<|MERGE_RESOLUTION|>--- conflicted
+++ resolved
@@ -105,15 +105,8 @@
         }
     }
 
-<<<<<<< HEAD
-    pub fn block_time(&self, height: u32) -> StorageResult<Tai64> {
-        let id = self
-            .get_block_id(height.into().as_ref())?
-            .unwrap_or_default();
-=======
     pub fn block_time(&self, height: BlockHeight) -> StorageResult<Tai64> {
         let id = self.get_block_id(height)?.unwrap_or_default();
->>>>>>> 8575ee01
         let block = self
             .storage::<FuelBlocks>()
             .get(&id)?
@@ -121,11 +114,7 @@
         Ok(block.header().time().to_owned())
     }
 
-<<<<<<< HEAD
-    pub fn get_block_id(&self, height: &BlockHeight) -> StorageResult<Option<Bytes32>> {
-=======
     pub fn get_block_id(&self, height: BlockHeight) -> StorageResult<Option<BlockId>> {
->>>>>>> 8575ee01
         Database::get(self, &height.to_bytes()[..], Column::FuelBlockIds)
             .map_err(Into::into)
     }
