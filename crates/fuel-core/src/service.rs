use crate::{
    database::Database,
    service::adapters::P2PAdapter,
};
use fuel_core_services::{
    RunnableService,
    RunnableTask,
    ServiceRunner,
    State,
    StateWatcher,
};
use std::net::SocketAddr;
use tracing::warn;

pub use config::{
    Config,
    DbType,
    VMConfig,
};
pub use fuel_core_services::Service as ServiceTrait;

pub use fuel_core_consensus_module::RelayerVerifierConfig;

use self::adapters::BlockImporterAdapter;

pub mod adapters;
pub mod config;
pub mod genesis;
pub mod metrics;
mod query;
pub mod sub_services;

#[derive(Clone)]
pub struct SharedState {
    /// The transaction pool shared state.
    pub txpool: fuel_core_txpool::service::SharedState<P2PAdapter, Database>,
    /// The P2P network shared state.
    #[cfg(feature = "p2p")]
    pub network: Option<fuel_core_p2p::service::SharedState>,
    #[cfg(feature = "relayer")]
    /// The Relayer shared state.
    pub relayer: Option<fuel_core_relayer::SharedState<Database>>,
    /// The GraphQL shared state.
    pub graph_ql: crate::fuel_core_graphql_api::service::SharedState,
    /// The underlying database.
    pub database: Database,
    /// Subscribe to new block production.
    pub block_importer: BlockImporterAdapter,
    /// The config of the service.
    pub config: Config,
}

pub struct FuelService {
    /// The `ServiceRunner` used for `FuelService`.
    ///
    /// # Dev-note: The `FuelService` is already exposed as a public API and used by many crates.
    /// To provide a user-friendly API and avoid breaking many downstream crates, `ServiceRunner`
    /// is wrapped inside.
    runner: ServiceRunner<Task>,
    /// The shared state of the service
    pub shared: SharedState,
    /// The address bound by the system for serving the API
    pub bound_address: SocketAddr,
}

impl FuelService {
    /// Creates a `FuelService` instance from service config
    #[tracing::instrument(skip_all, fields(name = %config.name))]
    pub fn new(database: Database, config: Config) -> anyhow::Result<Self> {
        let config = config.make_config_consistent();
<<<<<<< HEAD
        database.init(&config.chain_parameters)?;
=======
>>>>>>> bbb125dd
        let task = Task::new(database, config)?;
        let runner = ServiceRunner::new(task);
        let shared = runner.shared.clone();
        let bound_address = runner.shared.graph_ql.bound_address;
        Ok(FuelService {
            bound_address,
            shared,
            runner,
        })
    }

    /// Creates and starts fuel node instance from service config
    pub async fn new_node(config: Config) -> anyhow::Result<Self> {
        // initialize database
        let database = match config.database_type {
            #[cfg(feature = "rocksdb")]
            DbType::RocksDb => {
                // use a default tmp rocksdb if no path is provided
                if config.database_path.as_os_str().is_empty() {
                    warn!(
                        "No RocksDB path configured, initializing database with a tmp directory"
                    );
                    Database::default()
                } else {
                    tracing::info!(
                        "Opening database {:?} with cache size \"{}\"",
                        config.database_path,
                        config.max_database_cache_size
                    );
                    Database::open(&config.database_path, config.max_database_cache_size)?
                }
            }
            DbType::InMemory => Database::in_memory(),
            #[cfg(not(feature = "rocksdb"))]
            _ => Database::in_memory(),
        };

        Self::from_database(database, config).await
    }

    /// Creates and starts fuel node instance from service config and a pre-existing database
    pub async fn from_database(
        database: Database,
        config: Config,
    ) -> anyhow::Result<Self> {
        let service = Self::new(database, config)?;
        service.runner.start_and_await().await?;
        Ok(service)
    }

    #[cfg(feature = "relayer")]
    /// Wait for the [`Relayer`] to be in sync with
    /// the data availability layer.
    ///
    /// Yields until the relayer reaches a point where it
    /// considered up to date. Note that there's no guarantee
    /// the relayer will ever catch up to the da layer and
    /// may fall behind immediately after this future completes.
    ///
    /// The only guarantee is that if this future completes then
    /// the relayer did reach consistency with the da layer for
    /// some period of time.
    pub async fn await_relayer_synced(&self) -> anyhow::Result<()> {
        if let Some(relayer_handle) = &self.runner.shared.relayer {
            relayer_handle.await_synced().await?;
        }
        Ok(())
    }
}

#[async_trait::async_trait]
impl ServiceTrait for FuelService {
    fn start(&self) -> anyhow::Result<()> {
        self.runner.start()
    }

    async fn start_and_await(&self) -> anyhow::Result<State> {
        self.runner.start_and_await().await
    }

    async fn await_start_or_stop(&self) -> anyhow::Result<State> {
        self.runner.await_start_or_stop().await
    }

    fn stop(&self) -> bool {
        self.runner.stop()
    }

    async fn stop_and_await(&self) -> anyhow::Result<State> {
        self.runner.stop_and_await().await
    }

    async fn await_stop(&self) -> anyhow::Result<State> {
        self.runner.await_stop().await
    }

    fn state(&self) -> State {
        self.runner.state()
    }

    fn state_watcher(&self) -> StateWatcher {
        self.runner.state_watcher()
    }
}

pub type SubServices = Vec<Box<dyn ServiceTrait + Send + Sync + 'static>>;

pub struct Task {
    /// The list of started sub services.
    services: SubServices,
    /// The address bound by the system for serving the API
    pub shared: SharedState,
}

impl Task {
    /// Private inner method for initializing the fuel service task
    pub fn new(database: Database, config: Config) -> anyhow::Result<Task> {
        // initialize state
        tracing::info!("Initializing database");
        database.init(&config.chain_conf)?;
        genesis::maybe_initialize_state(&config, &database)?;

        // initialize sub services
        tracing::info!("Initializing sub services");
        let (services, shared) = sub_services::init_sub_services(&config, &database)?;
        Ok(Task { services, shared })
    }

    #[cfg(test)]
    pub fn sub_services(&mut self) -> &mut SubServices {
        &mut self.services
    }
}

#[async_trait::async_trait]
impl RunnableService for Task {
    const NAME: &'static str = "FuelService";
    type SharedData = SharedState;
    type Task = Task;
    type TaskParams = ();

    fn shared_data(&self) -> Self::SharedData {
        self.shared.clone()
    }

    async fn into_task(
        self,
        _: &StateWatcher,
        _: Self::TaskParams,
    ) -> anyhow::Result<Self::Task> {
        for service in &self.services {
            service.start_and_await().await?;
        }
        Ok(self)
    }
}

#[async_trait::async_trait]
impl RunnableTask for Task {
    #[tracing::instrument(skip_all)]
    async fn run(&mut self, watcher: &mut StateWatcher) -> anyhow::Result<bool> {
        let mut stop_signals = vec![];
        for service in &self.services {
            stop_signals.push(service.await_stop())
        }
        stop_signals.push(Box::pin(watcher.while_started()));

        let (result, _, _) = futures::future::select_all(stop_signals).await;

        if let Err(err) = result {
            tracing::error!("Got an error during listen for shutdown: {}", err);
        }

        // We received the stop signal from any of one source, so stop this service and
        // all sub-services.
        let should_continue = false;
        Ok(should_continue)
    }

    async fn shutdown(self) -> anyhow::Result<()> {
        for service in self.services {
            let result = service.stop_and_await().await;

            if let Err(err) = result {
                tracing::error!(
                    "Got and error during awaiting for stop of the service: {}",
                    err
                );
            }
        }
        self.shared.database.flush()?;
        Ok(())
    }
}

#[cfg(test)]
mod tests {
    use crate::service::{
        Config,
        Task,
    };
    use fuel_core_services::{
        RunnableService,
        RunnableTask,
        State,
    };
    use std::{
        thread::sleep,
        time::Duration,
    };

    #[tokio::test]
    async fn run_start_and_stop() {
        // The test verify that if we stop any of sub-services
        let mut i = 0;
        loop {
            let task = Task::new(Default::default(), Config::local_node()).unwrap();
            let (_, receiver) = tokio::sync::watch::channel(State::NotStarted);
            let mut watcher = receiver.into();
            let mut task = task.into_task(&watcher, ()).await.unwrap();
            sleep(Duration::from_secs(1));
            for service in task.sub_services() {
                assert_eq!(service.state(), State::Started);
            }

            if i < task.sub_services().len() {
                task.sub_services()[i].stop_and_await().await.unwrap();
                assert!(!task.run(&mut watcher).await.unwrap());
            } else {
                break
            }
            i += 1;
        }

        // current services: graphql, txpool, PoA
        #[allow(unused_mut)]
        let mut expected_services = 3;

        // Relayer service is disabled with `Config::local_node`.
        // #[cfg(feature = "relayer")]
        // {
        //     expected_services += 1;
        // }
        #[cfg(feature = "p2p")]
        {
            // p2p & sync
            expected_services += 2;
        }

        // # Dev-note: Update the `expected_services` when we add/remove a new/old service.
        assert_eq!(i, expected_services);
    }

    #[tokio::test]
    async fn shutdown_stops_all_services() {
        let task = Task::new(Default::default(), Config::local_node()).unwrap();
        let mut task = task.into_task(&Default::default(), ()).await.unwrap();
        let sub_services_watchers: Vec<_> = task
            .sub_services()
            .iter()
            .map(|s| s.state_watcher())
            .collect();

        sleep(Duration::from_secs(1));
        for service in task.sub_services() {
            assert_eq!(service.state(), State::Started);
        }
        task.shutdown().await.unwrap();

        for mut service in sub_services_watchers {
            // Check that the state is `Stopped`(not `StoppedWithError`)
            assert_eq!(service.borrow_and_update().clone(), State::Stopped);
        }
    }
}<|MERGE_RESOLUTION|>--- conflicted
+++ resolved
@@ -68,10 +68,6 @@
     #[tracing::instrument(skip_all, fields(name = %config.name))]
     pub fn new(database: Database, config: Config) -> anyhow::Result<Self> {
         let config = config.make_config_consistent();
-<<<<<<< HEAD
-        database.init(&config.chain_parameters)?;
-=======
->>>>>>> bbb125dd
         let task = Task::new(database, config)?;
         let runner = ServiceRunner::new(task);
         let shared = runner.shared.clone();
