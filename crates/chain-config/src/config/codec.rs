--- conflicted
+++ resolved
@@ -1,4 +1,3 @@
-<<<<<<< HEAD
 pub(crate) mod json;
 pub(crate) mod parquet;
 
@@ -20,10 +19,6 @@
     contract_balance::ContractBalance,
     contract_state::ContractState,
 };
-=======
-mod json;
-mod parquet;
->>>>>>> 3c5309bc
 
 #[derive(Debug, PartialEq)]
 pub struct Batch<T> {
@@ -145,27 +140,6 @@
     fn write_batch(&mut self, elements: Vec<T>) -> anyhow::Result<()>;
 }
 
-<<<<<<< HEAD
-#[cfg(test)]
-mod tests {
-    use super::*;
-
-    #[cfg(feature = "random")]
-    #[test]
-    fn test_codec_batch() {
-        let govno = BatchReader::JSONReader {
-            source: ChainState::random(100, 100, &mut rand::thread_rng()),
-            batch_size: 1,
-        };
-
-        for i in govno.coin_batches().into_iter() {
-            for ele in i.unwrap().data {
-                dbg!(ele);
-            }
-        }
-    }
-}
-=======
 // #[cfg(test)]
 // mod tests {
 //     use itertools::Itertools;
@@ -313,5 +287,4 @@
 //
 //         assert_eq!(writer.state(), &data);
 //     }
-// }
->>>>>>> 3c5309bc
+// }